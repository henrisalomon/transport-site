defmodule TransportWeb.BackofficeController do
  use TransportWeb, :controller
<<<<<<< HEAD
  alias Transport.{AOM, Dataset, ImportDataService, Partner, Region, Repo, Resource}
  alias Transport.Datagouvfr.Client.Datasets
=======
  alias Datagouvfr.Client.Datasets
  alias Transport.{AOM, Dataset, ImportDataService, Partner, Region, Repo}
>>>>>>> 1769a930
  import Ecto.Query
  require Logger

  @dataset_types [
    {dgettext("backoffice", "transport static"), "transport-statique"},
    {dgettext("backoffice", "carsharing areas"), "aires-covoiturage"},
    {dgettext("backoffice", "stops referential"), "stops-ref"}
  ]

  defp region_names do
    Region
    |> Repo.all()
    |> Enum.map(fn r -> r.nom end)
    |> Enum.concat(["National"])
  end

  def index(%Plug.Conn{} = conn, %{"q" => q} = params) when q != "" do
    config = make_pagination_config(params)
    datasets =
      q
      |> Dataset.search_datasets
      |> preload([:region, :aom, :resources])
      |> Repo.paginate(page: config.page_number)

    conn
    |> assign(:regions, region_names())
    |> assign(:datasets, datasets)
    |> assign(:q, q)
    |> assign(:dataset_types, @dataset_types)
    |> render("index.html")
  end

  def index(%Plug.Conn{} = conn, params) do
    config = make_pagination_config(params)
    datasets =
      Dataset
      |> preload([:region, :aom, :resources])
      |> Repo.paginate(page: config.page_number)

    conn
    |> assign(:regions, region_names())
    |> assign(:datasets, datasets)
    |> assign(:dataset_types, @dataset_types)
    |> render("index.html")
  end

  defp insert_into_db(dataset, conn) do
    dataset
    |> Map.put("region", Repo.get_by(Region, nom: dataset["region"]))
    |> Map.put("aom", Repo.get_by(AOM, insee_commune_principale: dataset["insee_commune_principale"]))
    |> Map.put("datagouv_id", Datasets.get_id_from_url(conn, dataset["url"]))
    |> Dataset.new()
    |> Repo.insert()
  end

  defp import_data(%Dataset{} = dataset), do: import_data({:ok, dataset})
  defp import_data(nil), do: {:error, dgettext("backoffice", "Unable to find dataset")}
  defp import_data({:ok, dataset}), do: ImportDataService.call(dataset)
  defp import_data(error), do: error

  defp flash({:ok, _message}, conn, ok_message, err_message), do: flash(:ok, conn, ok_message, err_message)
  defp flash(:ok,  conn, ok_message, _err_message) do
    put_flash(conn, :info, ok_message)
  end

  defp flash({:error, %{errors: errors}}, conn, _ok_message, err_message) do
    Enum.reduce(errors, conn,
     fn {k, {error, _}}, conn -> put_flash(conn, :error, "#{err_message} #{k}: #{error}") end
    )
  end

  defp flash({:error, message}, conn, _ok_message, err_message) do
    put_flash(conn, :error, "#{err_message} (#{message})")
  end

  def new_dataset(%Plug.Conn{} = conn, params) do
    params
    |> insert_into_db(conn)
    |> import_data
    |> flash(conn, dgettext("backoffice", "Dataset added with success"),
       dgettext("backoffice", "Could not add dataset"))
    |> redirect(to: backoffice_path(conn, :index))
  end

  def import_from_data_gouv_fr(%Plug.Conn{} = conn, %{"id" => id}) do
    Dataset
    |> Repo.get(id)
    |> import_data
    |> flash(conn,
            dgettext("backoffice", "Dataset imported with success"),
            dgettext("backoffice", "Dataset not imported")
      )
    |> redirect(to: backoffice_path(conn, :index))
  end

  def delete(%Plug.Conn{} = conn, %{"id" => id}) do
    Dataset
    |> Repo.get(id)
    |> Repo.delete()
    |> flash(conn, dgettext("backoffice", "Dataset deleted"), dgettext("backoffice", "Could not delete dataset"))
    |> redirect(to: backoffice_path(conn, :index))
  end

  def validation(%Plug.Conn{} = conn, %{"id" => id}) do
    Resource
    |> where([r], r.dataset_id ==  ^id)
    |> Repo.all()
    |> Enum.reduce(conn,
      fn r, conn -> r
        |> Resource.validate_and_save()
        |> flash(conn,
          dgettext("backoffice", "Dataset validated"),
          dgettext("backoffice", "Could not validate dataset")
        )
      end
    )
    |> redirect(to: backoffice_path(conn, :index))
  end

  def partners(%Plug.Conn{} = conn, params) do
    config = make_pagination_config(params)
    partners = Repo.paginate(Partner, page: config.page_number)

    conn
    |> assign(:partners, partners)
    |> render("partners.html")
  end

  def post_partner(%Plug.Conn{} = conn, %{"id" => partner_id, "action" => "delete"}) do
    partner = Repo.get(Partner, partner_id)

    case Repo.delete(partner) do
      {:ok, _} ->
        conn
        |> put_flash(:info, dgettext("backoffice", "Partner deleted"))
        |> redirect(to: backoffice_path(conn, :partners))
      {:error, error} ->
        Logger.error(error)
        conn
        |> put_flash(:error, dgettext("backoffice", "Unable to delete"))
        |> redirect(to: backoffice_path(conn, :partners))
    end
  end

  def post_partner(%Plug.Conn{} = conn, %{"partner_url" => partner_url}) do
    with true <- Partner.is_datagouv_partner_url?(partner_url),
         {:ok, partner} <- Partner.from_url(partner_url),
         {:ok, _} <- Repo.insert(partner) do
      put_flash(conn, :info, dgettext("backoffice", "Partner added"))
    else
      false ->
        put_flash(conn, :error, dgettext("backoffice", "This has to be an organization or a user"))
      {:error, error} ->
        Logger.error(error)
        put_flash(conn, :error, dgettext("backoffice", "Unable to insert partner in database"))
    end
    |> redirect(to: backoffice_path(conn, :partners))
  end
end<|MERGE_RESOLUTION|>--- conflicted
+++ resolved
@@ -1,12 +1,8 @@
 defmodule TransportWeb.BackofficeController do
   use TransportWeb, :controller
-<<<<<<< HEAD
-  alias Transport.{AOM, Dataset, ImportDataService, Partner, Region, Repo, Resource}
-  alias Transport.Datagouvfr.Client.Datasets
-=======
+
   alias Datagouvfr.Client.Datasets
   alias Transport.{AOM, Dataset, ImportDataService, Partner, Region, Repo}
->>>>>>> 1769a930
   import Ecto.Query
   require Logger
 
