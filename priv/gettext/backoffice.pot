## This file is a PO Template file.
##
## `msgid`s here are often extracted from source code.
## Add new translations manually only if they're dynamic
## translations that can't be statically extracted.
##
## Run `mix gettext.extract` to bring this file up to
## date. Leave `msgstr`s empty as changing them here as no
## effect: edit them in PO (`.po`) files instead.
<<<<<<< HEAD
msgid ""
msgstr ""

#: lib/transport_web/templates/backoffice/index.html.eex:20
msgid "Add"
msgstr ""

#: lib/transport_web/templates/backoffice/index.html.eex:4
msgid "Add a dataset"
msgstr ""

#: lib/transport_web/templates/backoffice/index.html.eex:17
=======
msgid "Add"
msgstr ""

msgid "Add a dataset"
msgstr ""

>>>>>>> a2134698
msgid "INSEE Code"
msgstr ""

msgid "Valid datasets available"
msgstr ""

<<<<<<< HEAD
#: lib/transport_web/templates/backoffice/index.html.eex:15
msgid "data.gouv.fr id"
msgstr ""

#: lib/transport_web/templates/backoffice/index.html.eex:16
=======
msgid "data.gouv.fr id"
msgstr ""

>>>>>>> a2134698
msgid "name"
msgstr ""

msgid "Dataset added with success"
msgstr ""

msgid "Dataset not added"
msgstr ""

<<<<<<< HEAD
#: lib/transport_web/templates/backoffice/index.html.eex:19
=======
>>>>>>> a2134698
msgid "transport static"
msgstr ""

msgid "Dataset imported with success"
msgstr ""

msgid "Dataset not imported"
msgstr ""

msgid "Could not delete dataset"
msgstr ""

msgid "Dataset deleted"
msgstr ""

msgid "Could not add dataset"
msgstr ""

#, elixir-format
msgid "carsharing areas"
msgstr ""<|MERGE_RESOLUTION|>--- conflicted
+++ resolved
@@ -7,44 +7,24 @@
 ## Run `mix gettext.extract` to bring this file up to
 ## date. Leave `msgstr`s empty as changing them here as no
 ## effect: edit them in PO (`.po`) files instead.
-<<<<<<< HEAD
 msgid ""
 msgstr ""
 
-#: lib/transport_web/templates/backoffice/index.html.eex:20
-msgid "Add"
-msgstr ""
-
-#: lib/transport_web/templates/backoffice/index.html.eex:4
-msgid "Add a dataset"
-msgstr ""
-
-#: lib/transport_web/templates/backoffice/index.html.eex:17
-=======
 msgid "Add"
 msgstr ""
 
 msgid "Add a dataset"
 msgstr ""
 
->>>>>>> a2134698
 msgid "INSEE Code"
 msgstr ""
 
 msgid "Valid datasets available"
 msgstr ""
 
-<<<<<<< HEAD
-#: lib/transport_web/templates/backoffice/index.html.eex:15
 msgid "data.gouv.fr id"
 msgstr ""
 
-#: lib/transport_web/templates/backoffice/index.html.eex:16
-=======
-msgid "data.gouv.fr id"
-msgstr ""
-
->>>>>>> a2134698
 msgid "name"
 msgstr ""
 
@@ -54,10 +34,6 @@
 msgid "Dataset not added"
 msgstr ""
 
-<<<<<<< HEAD
-#: lib/transport_web/templates/backoffice/index.html.eex:19
-=======
->>>>>>> a2134698
 msgid "transport static"
 msgstr ""
 
