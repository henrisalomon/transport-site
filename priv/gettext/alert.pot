--- conflicted
+++ resolved
@@ -10,19 +10,11 @@
 msgid ""
 msgstr ""
 
-<<<<<<< HEAD
-#: lib/transport_web/router.ex:143
-=======
->>>>>>> a2134698
 msgid "You need to be connected before doing this."
 msgstr ""
 
 msgid "An error occured, please try again"
 msgstr ""
 
-<<<<<<< HEAD
-#: lib/transport_web/router.ex:160
-=======
->>>>>>> a2134698
 msgid "You need to be a member of the transport.data.gouv.fr team."
 msgstr ""